<<<<<<< HEAD
# DSP Decision Engine

[![Python Version](https://img.shields.io/badge/python-%3E%3D3.8-blue.svg)](https://www.python.org/downloads/)
[![License](https://img.shields.io/badge/license-MIT-green.svg)](LICENSE)

**SpockFlow** is a Python framework designed to create standalone micro-services that enrich data with actionable outputs. It supports both batch and live inference modes, and extends existing frameworks to simplify data flows, including policy rules and scoring. Leveraging Hamilton for traceability, SpockFlow provides a powerful, modular approach for data enrichment and model deployment.

## Table of Contents

- [Introduction](docs/intro.md)
- [Installation](docs/getting_started/install.md)
- [Concepts](docs/concepts/index.md)
- [Usage Examples](#usage-examples)
- [Contributing](#contributing)
- [License](#license)

## Introduction

SpockFlow is built to be extensible and modular, allowing the reuse of pipelines and configurations across multiple data flows. Its emphasis on runtime traceability and explainability is empowered by Hamilton, which helps track and visualize data lineage and identify process steps leading to specific outcomes.

![Example Pipeline](./docs/_static/getting-started/example_pipeline.drawio.svg)

For a more detailed introduction, see [Introduction](docs/main.rst).

## Installation

To get started with SpockFlow, you need to install the required dependencies. Follow the instructions in the [Installation Guide](docs/getting_started/install.md) to set up your environment.

```bash
pip install spockflow[all]
=======
# Data Science Platform (DSP) - Decision Engine
This project is a python framework aimed at creating standalone micro-services that enrich data with actionable outputs. It supports both batch and live inference modes. It extends existing frameworks to provide a simplistic abstractions for common data flows including policy rules and scoring. The project is designed to be extensible and modular allowing pipelines and config to be reused in multiple flows. Finally, a large emphasis is placed on runtime traceability and explainability by leveraging Hamilton which is a well established python framework. This allows the lineage of data to be tracked and visualised as well as enabling the steps in a process that lead to a certain outcome to be easily identifiable.
```{figure} ./_static/getting-started/example_pipeline.drawio.svg
:scale: 100
:align: center
:class: only-dark
>>>>>>> 45944e7f
```

## Concepts

Explore the foundational principles and components of SpockFlow in the [Concepts](docs/concepts/index.md) section. This guide covers:

- **Decision Trees**: Automate decision-making processes based on defined conditions.
- **Decision Tables**: Map input values to outputs based on conditions.
- **Score Cards**: Assign scores to entities based on parameters.
- **API Customization**: Customize and extend SpockFlow functionalities.

## Usage Examples

Here are some examples of how to use SpockFlow:

### Decision Trees

Create and use decision trees in SpockFlow:

```python
from spockflow.components.tree import Tree, Action
from spockflow.core import initialize_spock_module
import pandas as pd
from typing_extensions import TypedDict

class Reject(TypedDict):
    code: int
    description: str

RejectAction = Action[Reject]

# Initialize Tree
tree = Tree()

# Define conditions and actions
@tree.condition(output=RejectAction(code=102, description="My first condition"))
def first_condition(d: pd.Series, e: pd.Series, f: pd.Series) -> pd.Series:
    return (d > 5) & (e > 5) & (f > 5)

tree.visualize(get_value_name=lambda x: x["description"][0])
```
<<<<<<< HEAD

For more details and advanced usage, check out the [Concepts](docs/concepts/index.md) section.

## Contributing

We welcome contributions to SpockFlow! Please refer to our [Contributing Guide](CONTRIBUTING.md) for information on how to contribute.

- **Fork the repository** and create a branch from `develop`.
- **Install dependencies** using `pip install -r requirements/all.txt`.
- **Run tests** with `pytest` to ensure everything is working.
- **Submit a Pull Request** with a clear description of your changes.

## License

This project is licensed under the MIT License. See the [LICENSE](LICENSE) file for details.

---

Thank you for your interest in SpockFlow! We look forward to your contributions and feedback.
=======
 
## Components
The following tools are provided:

- **Scorecards**: Providing an understandable way to assign scores to entities based on various parameters.
- **Decision Tables**: Enables input values to be mapped to output values based on a set of conditions.
- **Decision Trees**: Empowers the developer to specify a set of potentially nested rules which can be used for policies or to choose outputs based on the aforementioned rules.
- **General Transformations**: Often times simplistic transformations are required as part of the process and can be done using simple python code.
- **User driven components**: The framework provides a simple interface that can be used to enable the user to extend the project and create custom reusable components.

## Why
- Enables Data Scientists to own the deployment of their models enabling a quicker time to production.
- Easy handover to maintenance teams due to the ability to export core components as config.
- Hamilton provides a form of runtime traceability
- Components in the ecosystem can be easily adjusted to tweak performance, throughput and for general maintenance.
- The project is built into DSP (and follows the Sagemaker standard) allowing it to leverage all of the existing capabilities out-of-the-box including:
    - easy EDL, EDW and feature platform integration
    - Model lifecycle with CICD integration
    - EDA and a development environment
    - Monitoring
    - Methods for both batch and live predictions using a single codebase

- The python programming ecosystem
    - Python is a popular language among Data Scientists
    - Many libraries exist for python
    - Python and the abstractions provided by the project make the development of custom components easy
    - Tooling including: IDEs, static code analysers (validation), code completion

## Use Cases
- **Credit Granting**: A general credit granting flow will consist of ARODS, Affordability, Risk assessment and Pricing. The project provides the following:
    - abstractions over Decision trees to assist with ARODS,
    - Scorecards for affordability and risk assessments and decision trees to allow results to be selected from scorecard based on a set of criteria,
    - Decision tables are typically used to form a price from the resulting affordability and risk assessment.

- **Fraud**: Fraud is typically a flat set of rules used to detect fraudulent transactions. The decision tree functionality can be used to provide binary labels to the data.

## When to look elsewhere
- Decision Engine is a function level orchestrator but is not intended to orchestrate multiple micro-services.
- Decision Engine is intended to run on a record level and is not designed to aggregate multiple records
- Decision Engine is stateless so all information needed to process records must be provided as part of the inputs to the flow.
- Decision Engine does not provide any means to perform actions but merely enriches the output data
- Decision Engine does not intend to provide a encumbering ui for development of arbitrary flows.
>>>>>>> 45944e7f
<|MERGE_RESOLUTION|>--- conflicted
+++ resolved
@@ -1,4 +1,3 @@
-<<<<<<< HEAD
 # DSP Decision Engine
 
 [![Python Version](https://img.shields.io/badge/python-%3E%3D3.8-blue.svg)](https://www.python.org/downloads/)
@@ -29,14 +28,6 @@
 
 ```bash
 pip install spockflow[all]
-=======
-# Data Science Platform (DSP) - Decision Engine
-This project is a python framework aimed at creating standalone micro-services that enrich data with actionable outputs. It supports both batch and live inference modes. It extends existing frameworks to provide a simplistic abstractions for common data flows including policy rules and scoring. The project is designed to be extensible and modular allowing pipelines and config to be reused in multiple flows. Finally, a large emphasis is placed on runtime traceability and explainability by leveraging Hamilton which is a well established python framework. This allows the lineage of data to be tracked and visualised as well as enabling the steps in a process that lead to a certain outcome to be easily identifiable.
-```{figure} ./_static/getting-started/example_pipeline.drawio.svg
-:scale: 100
-:align: center
-:class: only-dark
->>>>>>> 45944e7f
 ```
 
 ## Concepts
@@ -78,7 +69,6 @@
 
 tree.visualize(get_value_name=lambda x: x["description"][0])
 ```
-<<<<<<< HEAD
 
 For more details and advanced usage, check out the [Concepts](docs/concepts/index.md) section.
 
@@ -97,48 +87,4 @@
 
 ---
 
-Thank you for your interest in SpockFlow! We look forward to your contributions and feedback.
-=======
- 
-## Components
-The following tools are provided:
-
-- **Scorecards**: Providing an understandable way to assign scores to entities based on various parameters.
-- **Decision Tables**: Enables input values to be mapped to output values based on a set of conditions.
-- **Decision Trees**: Empowers the developer to specify a set of potentially nested rules which can be used for policies or to choose outputs based on the aforementioned rules.
-- **General Transformations**: Often times simplistic transformations are required as part of the process and can be done using simple python code.
-- **User driven components**: The framework provides a simple interface that can be used to enable the user to extend the project and create custom reusable components.
-
-## Why
-- Enables Data Scientists to own the deployment of their models enabling a quicker time to production.
-- Easy handover to maintenance teams due to the ability to export core components as config.
-- Hamilton provides a form of runtime traceability
-- Components in the ecosystem can be easily adjusted to tweak performance, throughput and for general maintenance.
-- The project is built into DSP (and follows the Sagemaker standard) allowing it to leverage all of the existing capabilities out-of-the-box including:
-    - easy EDL, EDW and feature platform integration
-    - Model lifecycle with CICD integration
-    - EDA and a development environment
-    - Monitoring
-    - Methods for both batch and live predictions using a single codebase
-
-- The python programming ecosystem
-    - Python is a popular language among Data Scientists
-    - Many libraries exist for python
-    - Python and the abstractions provided by the project make the development of custom components easy
-    - Tooling including: IDEs, static code analysers (validation), code completion
-
-## Use Cases
-- **Credit Granting**: A general credit granting flow will consist of ARODS, Affordability, Risk assessment and Pricing. The project provides the following:
-    - abstractions over Decision trees to assist with ARODS,
-    - Scorecards for affordability and risk assessments and decision trees to allow results to be selected from scorecard based on a set of criteria,
-    - Decision tables are typically used to form a price from the resulting affordability and risk assessment.
-
-- **Fraud**: Fraud is typically a flat set of rules used to detect fraudulent transactions. The decision tree functionality can be used to provide binary labels to the data.
-
-## When to look elsewhere
-- Decision Engine is a function level orchestrator but is not intended to orchestrate multiple micro-services.
-- Decision Engine is intended to run on a record level and is not designed to aggregate multiple records
-- Decision Engine is stateless so all information needed to process records must be provided as part of the inputs to the flow.
-- Decision Engine does not provide any means to perform actions but merely enriches the output data
-- Decision Engine does not intend to provide a encumbering ui for development of arbitrary flows.
->>>>>>> 45944e7f
+Thank you for your interest in SpockFlow! We look forward to your contributions and feedback.